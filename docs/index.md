<h1 style="text-align:center">Open Topo Data</h1>

<p style="text-align:center">
  <img width="378" hight="153" src="/img/elevation-land.png" alt="Open Topo Data">
</p>

<p style="text-align:center">
	<strong>Open Topo Data</strong> is an elevation API.<br> <a href="#host-your-own">Host your own</a> or use the free <a href="#public-api">public API</a>.
</p>

---

## Host your own

Install [docker](https://docs.docker.com/install/) and [git](https://git-scm.com/book/en/v2/Getting-Started-Installing-Git) then run:

```bash
git clone git@github.com:ajnisbet/opentopodata.git
cd opentopodata
make build
make run
curl http://localhost:5000/v1/test-dataset?locations=56.35,123.90
```

```json
{
    "results": [{
        "elevation": 815.0,
        "location": {
            "lat": 56.0,
            "lng": 123.0
        }
    }],
    "status": "OK"
}
```


See the [server docs](server.md) for more about configuration and adding datasets.

---

## Public API

I'm hosting a public API at [api.opentopodata.org](https://api.opentopodata.org). 

<<<<<<< HEAD
To keep the public API sustainable, some limitations are applied.
=======
To keep the public API sustainable some limitations are applied.
>>>>>>> 8d302540

* Max 100 locations per request.
* Max 1 call per second.
* Max 500 calls per day.


The following datasets are available on the public API, with elevation shown for downtown Denver, Colorado (39.7471,&nbsp;-104.9963).


<table>
	<thead>
		<tr>
			<th>Dataset name</th>
			<th>Resolution</th>
			<th>Extent</th>
			<th>Source</th>
			<th>API link (Denver, CO)</th>
		</tr>
	</thead>
	<tbody >
		<tr>
			<td><a href="/datasets/ned">ned10m</a></td>
			<td>10&nbsp;m</td>
			<td>Continental USA, Hawaii, parts of Alaska.</td>
			<td><a href="https://www.sciencebase.gov/catalog/item/4f70aa9fe4b058caae3f8de5">USGS</a></td>
			<td><a href="https://api.opentopodata.org/v1/ned10m?locations=39.747114,-104.996334">1590&nbsp;m</a></td>
		</tr>
		<tr>
			<td><a href="/datasets/eudem">eudem25m</a></td>
			<td>25&nbsp;m</td>
			<td>Europe.</td>
			<td><a href="https://www.eea.europa.eu/data-and-maps/data/copernicus-land-monitoring-service-eu-dem">EEA</a></td>
			<td><a href="https://api.opentopodata.org/v1/eudem25m?locations=39.747114,-104.996334"><em>Not in dataset bounds</em></a></td>
		</tr>
		<tr>
			<td><a href="/datasets/aster">aster30m</a></td>
			<td>30&nbsp;m</td>
			<td>Global.</td>
			<td><a href="https://asterweb.jpl.nasa.gov/gdem.asp">NASA</a></td>
			<td><a href="https://api.opentopodata.org/v1/aster30m?locations=39.747114,-104.996334">1591&nbsp;m</a></td>
		</tr>
		<tr>
			<td><a href="/datasets/srtm">srtm30m</a></td>
			<td>30&nbsp;m</td>
			<td>Latitudes -60 to 60.</td>
			<td><a href="https://lpdaac.usgs.gov/products/srtmgl1v003/">USGS</a></td>
			<td><a href="https://api.opentopodata.org/v1/srtm30m?locations=39.747114,-104.996334">1604&nbsp;m</a></td>
		</tr>
		<tr>
			<td><a href="/datasets/srtm">srtm90m</a></td>
			<td>90&nbsp;m</td>
			<td>Latitudes -60 to 60.</td>
			<td><a href="https://lpdaac.usgs.gov/products/srtmgl3v003/">USGS</a></td>
			<td><a href="https://api.opentopodata.org/v1/srtm90m?locations=39.747114,-104.996334">1603&nbsp;m</a></td>
		</tr>
		<tr>
			<td><a href="/datasets/etopo1">etopo1</a></td>
			<td>1.8&nbsp;km</td>
			<td>Global, including bathymetry and ice surface elevation near poles.</td>
			<td><a href="https://www.ngdc.noaa.gov/mgg/global/">NOAA</a></td>
			<td><a href="https://api.opentopodata.org/v1/etopo1?locations=39.747114,-104.996334">1596&nbsp;m</a></td>
		</tr>
	</tbody>
</table>


See the [API docs](api.md) for more about request formats and parameters.


---

## Support

Want help getting Open Topo Data running? Send me an email at [andrew@opentopodata.org](mailto:andrew@opentopodata.org).

<|MERGE_RESOLUTION|>--- conflicted
+++ resolved
@@ -44,11 +44,7 @@
 
 I'm hosting a public API at [api.opentopodata.org](https://api.opentopodata.org). 
 
-<<<<<<< HEAD
-To keep the public API sustainable, some limitations are applied.
-=======
 To keep the public API sustainable some limitations are applied.
->>>>>>> 8d302540
 
 * Max 100 locations per request.
 * Max 1 call per second.
