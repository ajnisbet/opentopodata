# Open Topo Data Server Documentation


## Getting started

The easiest way to run Open Topo Data is with Docker. [Install docker](https://docs.docker.com/install/) then run the following commands:

```bash
git clone git@github.com:ajnisbet/opentopodata.git
cd opentopodata
make build
make run
```

This will start a server on `localhost:5000` with a small demo dataset called `test-dataset`. Check out the [API docs](api.md) for info about requests and responses.

## Dataset support

Open Topo Data supports all georeferenced raster formats supported by GDAL (e.g, `.tiff`, `.hgt`, `.jp2`).

Datasets can take one of two formats:

* A single raster file.
* A collection of square raster tiles which follow the SRTM naming convention: the file is named for the lower left corner. So a file named `N30W120.tiff` would span from 30 to 31 degrees latitude, and -120 to -119 degrees longitude. By default tiles are 1° by 1° and the coordinates are in WGS84, but this can be configured.


## Configuration

Open Topo Data is configured by a `config.yaml` file. If that file is missing it will fallback to `example-config.yaml`.

A config might look like:

```yaml
max_locations_per_request: 100 
datasets:
- name: etopo1
  path: data/etopo1/
- name: srtm90m
  path: data/srtm-90m-v3/
  filename_epsg: 4326
  filename_tile_size: 1
```

corresponding to a directory structure:

```
opentopodata
|
└───data
    |
    ├───etopo1
    |   |
    |   └───etopo1-dem.geotiff
    |
    └───srtm-90m-v3
        |
        ├───N00E000.hgt 
        ├───N00E001.hgt 
        ├───N00E002.hgt 
        ├───etc...
```


which would expose `localhost:5000/v1/etopo1` and `localhost:5000/v1/srtm90m`.

### Config spec

* `max_locations_per_request`: Requests with more than this many locations will return a 400 error. Default: `100`.
* `datasets[].name`: Dataset name, used in url. Required.
* `datasets[].path`: Path to folder containing the dataset. If the dataset is a single file it must be placed inside a folder. This path is relative to the repository directory inside docker. I suggest placing datasets inside the provided `data` folder, which is mounted in docker by `make run`. Files can be nested arbitrarily inside the dataset path. Required.
* `datasets[].filename_epsg`: For tiled datasets, the projection of the filename coordinates. The default value is `4326`, which is latitude/longitude with the WGS84 datum.
* `datasets[].filename_tile_size`: For tiled datasets, how large each square tile is, in the units of `filename_epsg`. For example, a lat,lon location of `38.2,121.2` would lie in the tile `N38W121` for a tile size of 1, but lie in `N35W120` for a tile size of 5. Default: `1`.


## Adding datasets

An important goal of Open Topo Data is make is easy to add new datasets. The included dataset is very low resolution (about 100km) and is intended only for testing.

Adding a new dataset takes two steps:

1. placing the dataset in the `data` directory
2. adding the path to the dataset in `config.yaml`.



<<<<<<< HEAD
### Adding ETOPO1

Download the grid-registered `.tif` file from [noaa.gov](https://www.ngdc.noaa.gov/mgg/global/) to the `data` directory and unzip. 

```bash
mkdir ./data/etopo1
wget -P ./data/etopo1 https://www.ngdc.noaa.gov/mgg/global/relief/ETOPO1/data/ice_surface/grid_registered/georeferenced_tiff/ETOPO1_Ice_g_geotiff.zip
unzip ./data/etopo1/ETOPO1_Ice_g_geotiff.zip
rm ./data/etopo1/ETOPO1_Ice_g_geotiff.zip
```

Create a file `config.yaml` with the following contents

```yaml
datasets:
- name: etopo1
  path: data/etopo1/
```

The provided `.TIF` file doesn't include projection information, which is needed for Open Topo Data. This metadata can be added with GDAL:

```bash
gdal_translate -a_srs EPSG:4326 ./data/etopo1/ETOPO1_Ice_g_geotiff.tif ./data/etopo1/ETOPO1.tif
rm ./data/etopo1/ETOPO1_Ice_g_geotiff.tif
```

Rebuild to enable the new dataset at [localhost:5000/v1/etopo1?locations=27.98,86.92](http://localhost:5000/v1/etopo1?locations=27.98,86.92)

```bash
make build && make run
```

## Adding EU-DEM


Make a new folder for the dataset:

```bash
mkdir ./data/eudem
```

Download the dataset from [Copernicus](https://land.copernicus.eu/imagery-in-situ/eu-dem/eu-dem-v1.1?tab=download). There are 27 files. Unzip them and move all the `.TIF` files into the data folder (you don't need the `.aux.xml`, `.ovr`, or `.TFw` files). 

Your data folder should now contain only 27 TIF files:

```bash
ls ./data/eudem

# eu_dem_v11_E00N20.TIF
# eu_dem_v11_E10N00.TIF
# eu_dem_v11_E10N10.TIF
# ...
```

Next, Open Topo Data needs the filenames to match the SRTM format: the filename should be the coordinates of the lower-left corner, in NS-WE order. For EU-DEM this means two changes to the filenames:

* swapping the order of the northing and easting,
* and adding 5 trailing zeroes to each coordinate that Copernicus removed for simplicity.

So `eu_dem_v11_E00N20.TIF` becomes `N2000000E0000000.tif`. Here's a Python script to do the transformation, but it might be just as easy to do by hand:

```python
from glob import glob
import os
import re

old_pattern = '.data/eudem/eu_dem_v11_E*N*.TIF'
old_paths = list(glob(old_pattern))
print('Found {} files'.format(len(old_paths)))

for old_path in old_paths:
    folder = os.path.dirname(old_path)
    old_filename = os.path.basename(old_path)

    # Extract north and east coords, pad with zeroes.
    res = re.search(r'(E\d\d)(N\d\d)', old_filename)
    easting, northing = res.groups()
    northing = northing + '00000'
    easting = easting + '00000'

    # Rename in place.
    new_filename = '{}{}.tif'.format(northing, easting)
    new_path = os.path.join(folder, new_filename)
    os.rename(old_path, new_path)
```

You should have the following 27 files:

```
N0000000E1000000.tif
N1000000E1000000.tif
N1000000E2000000.tif
N1000000E3000000.tif
N1000000E4000000.tif
N1000000E5000000.tif
N1000000E6000000.tif
N2000000E0000000.tif
N2000000E1000000.tif
N2000000E2000000.tif
N2000000E3000000.tif
N2000000E4000000.tif
N2000000E5000000.tif
N2000000E6000000.tif
N2000000E7000000.tif
N3000000E2000000.tif
N3000000E3000000.tif
N3000000E4000000.tif
N3000000E5000000.tif
N4000000E2000000.tif
N4000000E3000000.tif
N4000000E4000000.tif
N4000000E5000000.tif
N5000000E2000000.tif
N5000000E3000000.tif
N5000000E4000000.tif
N5000000E5000000.tif
```

Create a config file:

```yaml
datasets:
- name: eudem25m
  path: data/eudem/
  filename_epsg: 3035
  filename_tile_size: 1000000
```

Rebuild to enable the new dataset at [localhost:5000/v1/eudem25m?locations=51.575,-3.220](http://localhost:5000/v1/eudem25m?locations=51.575,-3.220).


```bash
make build && make run
```
=======
Instructions are provided for adding the various datasets used in the public API:

* [SRTM (30m or 90m)](/datasets/srtm/)
* [NED 10m](/datasets/ned/)
* [EU-DEM](/datasets/eudem/)
* [ETOPO1](/datasets/etopo1/)
* [ASTER](/datasets/aster/)
>>>>>>> 8d302540
<|MERGE_RESOLUTION|>--- conflicted
+++ resolved
@@ -83,147 +83,10 @@
 
 
 
-<<<<<<< HEAD
-### Adding ETOPO1
-
-Download the grid-registered `.tif` file from [noaa.gov](https://www.ngdc.noaa.gov/mgg/global/) to the `data` directory and unzip. 
-
-```bash
-mkdir ./data/etopo1
-wget -P ./data/etopo1 https://www.ngdc.noaa.gov/mgg/global/relief/ETOPO1/data/ice_surface/grid_registered/georeferenced_tiff/ETOPO1_Ice_g_geotiff.zip
-unzip ./data/etopo1/ETOPO1_Ice_g_geotiff.zip
-rm ./data/etopo1/ETOPO1_Ice_g_geotiff.zip
-```
-
-Create a file `config.yaml` with the following contents
-
-```yaml
-datasets:
-- name: etopo1
-  path: data/etopo1/
-```
-
-The provided `.TIF` file doesn't include projection information, which is needed for Open Topo Data. This metadata can be added with GDAL:
-
-```bash
-gdal_translate -a_srs EPSG:4326 ./data/etopo1/ETOPO1_Ice_g_geotiff.tif ./data/etopo1/ETOPO1.tif
-rm ./data/etopo1/ETOPO1_Ice_g_geotiff.tif
-```
-
-Rebuild to enable the new dataset at [localhost:5000/v1/etopo1?locations=27.98,86.92](http://localhost:5000/v1/etopo1?locations=27.98,86.92)
-
-```bash
-make build && make run
-```
-
-## Adding EU-DEM
-
-
-Make a new folder for the dataset:
-
-```bash
-mkdir ./data/eudem
-```
-
-Download the dataset from [Copernicus](https://land.copernicus.eu/imagery-in-situ/eu-dem/eu-dem-v1.1?tab=download). There are 27 files. Unzip them and move all the `.TIF` files into the data folder (you don't need the `.aux.xml`, `.ovr`, or `.TFw` files). 
-
-Your data folder should now contain only 27 TIF files:
-
-```bash
-ls ./data/eudem
-
-# eu_dem_v11_E00N20.TIF
-# eu_dem_v11_E10N00.TIF
-# eu_dem_v11_E10N10.TIF
-# ...
-```
-
-Next, Open Topo Data needs the filenames to match the SRTM format: the filename should be the coordinates of the lower-left corner, in NS-WE order. For EU-DEM this means two changes to the filenames:
-
-* swapping the order of the northing and easting,
-* and adding 5 trailing zeroes to each coordinate that Copernicus removed for simplicity.
-
-So `eu_dem_v11_E00N20.TIF` becomes `N2000000E0000000.tif`. Here's a Python script to do the transformation, but it might be just as easy to do by hand:
-
-```python
-from glob import glob
-import os
-import re
-
-old_pattern = '.data/eudem/eu_dem_v11_E*N*.TIF'
-old_paths = list(glob(old_pattern))
-print('Found {} files'.format(len(old_paths)))
-
-for old_path in old_paths:
-    folder = os.path.dirname(old_path)
-    old_filename = os.path.basename(old_path)
-
-    # Extract north and east coords, pad with zeroes.
-    res = re.search(r'(E\d\d)(N\d\d)', old_filename)
-    easting, northing = res.groups()
-    northing = northing + '00000'
-    easting = easting + '00000'
-
-    # Rename in place.
-    new_filename = '{}{}.tif'.format(northing, easting)
-    new_path = os.path.join(folder, new_filename)
-    os.rename(old_path, new_path)
-```
-
-You should have the following 27 files:
-
-```
-N0000000E1000000.tif
-N1000000E1000000.tif
-N1000000E2000000.tif
-N1000000E3000000.tif
-N1000000E4000000.tif
-N1000000E5000000.tif
-N1000000E6000000.tif
-N2000000E0000000.tif
-N2000000E1000000.tif
-N2000000E2000000.tif
-N2000000E3000000.tif
-N2000000E4000000.tif
-N2000000E5000000.tif
-N2000000E6000000.tif
-N2000000E7000000.tif
-N3000000E2000000.tif
-N3000000E3000000.tif
-N3000000E4000000.tif
-N3000000E5000000.tif
-N4000000E2000000.tif
-N4000000E3000000.tif
-N4000000E4000000.tif
-N4000000E5000000.tif
-N5000000E2000000.tif
-N5000000E3000000.tif
-N5000000E4000000.tif
-N5000000E5000000.tif
-```
-
-Create a config file:
-
-```yaml
-datasets:
-- name: eudem25m
-  path: data/eudem/
-  filename_epsg: 3035
-  filename_tile_size: 1000000
-```
-
-Rebuild to enable the new dataset at [localhost:5000/v1/eudem25m?locations=51.575,-3.220](http://localhost:5000/v1/eudem25m?locations=51.575,-3.220).
-
-
-```bash
-make build && make run
-```
-=======
 Instructions are provided for adding the various datasets used in the public API:
 
 * [SRTM (30m or 90m)](/datasets/srtm/)
 * [NED 10m](/datasets/ned/)
 * [EU-DEM](/datasets/eudem/)
 * [ETOPO1](/datasets/etopo1/)
-* [ASTER](/datasets/aster/)
->>>>>>> 8d302540
+* [ASTER](/datasets/aster/)