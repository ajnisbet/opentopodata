--- conflicted
+++ resolved
@@ -10,12 +10,6 @@
 # protocol, domain, and port ('https://api.example.com/'). Default is null.
 access_control_allow_origin: "*"
 
-<<<<<<< HEAD
-# Return the results in geojson notation {"results": [[52.5208,13.4665,47],[50.9579,6.9673,48]], "status": "ok"}
-# Default: False
-outputInGeoJSON: False
-=======
->>>>>>> 0b64919b
 
 datasets:
 
